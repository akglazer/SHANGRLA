from __future__ import division, print_function
import math
import numpy as np
import scipy as sp
import pandas as pd
import json
import csv
import warnings
from numpy import testing
from collections import OrderedDict
from cryptorandom.cryptorandom import SHA256, random
from cryptorandom.sample import random_permutation
from cryptorandom.sample import sample_by_index


class Assertion:
    """
    Objects and methods for assertions about elections.
    An _assertion_ is a statement of the form
      "the average value of this assorter applied to the ballots is greater than 1/2"
    The _assorter_ maps votes to nonnegative numbers not exceeding `upper_bound`
    """

    JSON_ASSERTION_TYPES = ["WINNER_ONLY", "IRV_ELIMINATION"]  # supported json assertion types
    MANIFEST_TYPES = ["ALL","STYLE"]  # supported manifest types

    def __init__(self, contest = None, assorter = None, margin = 0, p_value = 1, proved = False):
        """
        The assorter is callable; should produce a non-negative real.
        """
        self.assorter = assorter
        self.contest = contest
        self.margin = margin
        self.p_value = p_value
        self.proved = proved

    def __str__(self):
        return "contest: " + str(self.contest) + " margin: " + self.margin \
               + " p-value: " + str(self.p_value) + " proved: " + str(self.proved)

    def set_assorter(self, assorter):
        self.assorter = assorter

    def get_assorter(self):
        return self.assorter

    def set_contest(self, contest):
        self.contest = contest

    def get_contest(self):
        return self.contest

    def set_p_value(self, p_value):
        self.p_value = p_value

    def get_p_value(self):
        return self.p_value

    def set_margin(self, margin):
        self.margin = margin

    def get_margin(self):
        return self.margin

    def set_proved(self, proved):
        self.proved = proved

    def get_proved(self):
        return self.proved

    def assort(self, cvr):
        return self.assorter(cvr)

    def assorter_mean(self, cvr_list):
        """
        find the mean of the assorter values for a list of CVRs
        Parameters:
        ----------
        cvr_list : list
            a list of cast-vote records

        Returns:
        ----------
        double
        """
        return np.mean([self.assorter.assort(c) for c in cvr_list])

    def assorter_sum(self, cvr_list):
        """
        find the sum of the assorter values for a list of CVRs
        Parameters:
        ----------
        cvr_list : list
            a list of cast-vote records

        Returns:
        ----------
        double
        """
        return np.sum([self.assorter.assort(c) for c in cvr_list])

    def assorter_margin(self, cvr_list):
        """
        find the margin for a list of CVRs.
        By definition, the margin is the mean of the assorter minus 1/2, times 2

        Parameters:
        ----------
        cvr_list : list
            a list of cast-vote records

        Returns:
        ----------
        margin : double
        """
        return 2*self.assorter_mean(cvr_list)-1

    def overstatement(self, mvr, cvr, manifest_type="STYLE"):
        """
        The overstatement error for a CVR compared to the human reading of the ballot

        If manifest_type == "STYLE", then if the CVR contains the contest but the MVR does not,
        that is considered to be an overstatement, because the ballot should have contained
        the contest.

        If manifest_type == "ALL", then if the CVR contains the contest but the MVR does not,
        the MVR is considered to be a non-vote in the contest.

        Phantom CVRs and MVRs are treated specially:
            A phantom CVR is considered a non-vote in every contest (assort() = 1/2).
            A phantom MVR is considered a vote for the loser (i.e., assort() = 0) in every contest.

        Parameters:
        -----------
        mvr : Cvr
            the manual interpretation of voter intent
        cvr : Cvr
            the machine-reported cast vote record

        Returns:
        --------
        overstatement
        """
        assert manifest_type in Assertion.MANIFEST_TYPES, "unrecognized manifest type"
        if manifest_type == "ALL":
            overstatement = self.assorter.assort(cvr)\
                            - (self.assorter.assort(mvr) if not mvr.phantom else 0)
        elif manifest_type == "STYLE":
            if mvr.has_contest(self.contest):
                overstatement = self.assorter.assort(cvr)-self.assorter.assort(mvr)
            elif not mvr.has_contest(self.contest) and cvr.has_contest(self.contest):
                overstatement = self.assorter.assort(cvr)
            elif mvr.phantom and cvr.phantom:
                overstatement = 1/2
            else:
                overstatement = 0
        else:
            raise NotImplementedError
        return overstatement

    def overstatement_assorter(self, mvr, cvr, margin, manifest_type="STYLE"):
        """
        The assorter that corresponds to normalized overstatement error for an assertion

        If manifest_type == "STYLE", then if the CVR contains the contest but the MVR does not,
        that is considered to be an overstatement, because the ballot is presumed to contain
        the contest.

        If manifest_type == "ALL", then if the CVR contains the contest but the MVR does not,
        the MVR is considered to be a non-vote in the contest.

        Parameters:
        -----------
        mvr : Cvr
            the manual interpretation of voter intent
        cvr : Cvr
            the machine-reported cast vote record
        margin : double
            2*(assorter applied to all CVRs) - 1, the assorter margin

        Returns:
        --------
        over : double
            (1-o/u)/(2-v/u), where
                o is the overstatement
                u is the upper bound on the value the assorter assigns to any ballot
                v is the assorter margin
        """
        return (1-self.overstatement(mvr, cvr, manifest_type)/self.assorter.upper_bound)\
                /(2-margin/self.assorter.upper_bound)


    @classmethod
    def make_plurality_assertions(cls, contest, winners, losers):
        """
        Construct a set of assertions that imply that the winner(s) got more votes than the loser(s).

        The assertions are that every winner beat every loser: there are
        len(winners)*len(losers) pairwise assertions in all.

        Parameters:
        -----------
        winners : list
            list of identifiers of winning candidate(s)
        losers : list
            list of identifiers of losing candidate(s)

        Returns:
        --------
        a dict of Assertions

        """
        assertions = {}
        for winr in winners:
            for losr in losers:
                wl_pair = winr + ' v ' + losr
                assertions[wl_pair] = Assertion(contest, Assorter(contest=contest, \
                                      assort = lambda c, contest=contest, winr=winr, losr=losr:\
                                      ( CVR.as_vote(CVR.get_vote_from_cvr(contest, winr, c)) \
                                      - CVR.as_vote(CVR.get_vote_from_cvr(contest, losr, c)) \
                                      + 1)/2, upper_bound = 1))
        return assertions

    @classmethod
    def make_supermajority_assertion(cls, contest, winner, losers, share_to_win):
        """
        Construct a set of assertions that imply that the winner got at least a fraction
        share_to_win of the valid votes.

        An equivalent condition is:

        (votes for winner)/(2*share_to_win) + (invalid votes)/2 > 1/2.

        Thus the correctness of a super-majority outcome--where share_to_win >= 1/2--can be checked with a single assertion.

        share_to_win < 1/2 might be useful for some social choice functions, including primaries where candidates who receive
        less than some threshold share are eliminated.

        A CVR with a mark for more than one candidate in the contest is considered an invalid vote.

        Parameters:
        -----------
        contest : string
            identifier of contest to which the assertion applies
        winner :
            identifier of winning candidate
        losers : list
            list of identifiers of losing candidate(s)
        share_to_win : double
            fraction of the valid votes the winner must get to win

        Returns:
        --------
        a dict containing one Assertion

        """
        assert share_to_win < 1, "share_to_win must be less than 1"

        assertions = {}
        wl_pair = winner + ' v all'
        cands = losers.copy()
        cands.append(winner)
        assertions[wl_pair] = Assertion(contest, \
                                 Assorter(contest=contest, assort = lambda c, contest=contest: \
                                 CVR.as_vote(CVR.get_vote_from_cvr(contest, winner, \
                                 c))/(2*share_to_win) \
                                 if CVR.has_one_vote(contest, cands, c) else 1/2,\
                                 upper_bound = 1/(2*share_to_win) ))
        return assertions

    @classmethod
    def make_assertions_from_json(cls, contest, candidates, json_assertions):
        """
        Construct a dict of Assertion objects from a RAIRE-style json representation
        of a list of assertions for a given contest.

        The assertion_type for each assertion must be one of the JSON_ASSERTION_TYPES (class constants)
        Each assertion should contain a winner and a

        Parameters:
        -----------
        contest : string
            identifier of contest to which the assorter applies

        candidates :
            list of identifiers for all candidates in relevant contest.

        json_assertions:
            Assertions to be tested for the relevant contest.

        Returns:
        --------
        A dict of assertions for each assertion specified in 'json_assertions'.
        """
        assertions = {}
        for assrtn in json_assertions:
            winr = assrtn['winner']
            losr = assrtn['loser']

            # Is this a 'winner only' assertion
            if assrtn['assertion_type'] not in Assertion.JSON_ASSERTION_TYPES:
                raise ValueError("assertion type " + assrtn['assertion_type'])

            elif assrtn['assertion_type'] == "WINNER_ONLY":
                # CVR is a vote for the winner only if it has the
                # winner as its first preference
                winner_func = lambda v, contest=contest, winr=winr : 1 \
                              if CVR.get_vote_from_cvr(contest, winr, v) == 1 else 0

                # CVR is a vote for the loser if they appear and the
                # winner does not, or they appear before the winner
                loser_func = lambda v, contest=contest, winr=winr, losr=losr : \
                             CVR.rcv_lfunc_wo(contest, winr, losr, v)

                wl_pair = winr + ' v ' + losr
                assertions[wl_pair] = Assertion(contest, Assorter(contest=contest, winner=winner_func, \
                                                loser=loser_func, upper_bound=1))

            elif assrtn['assertion_type'] == "IRV_ELIMINATION":
                # Context is that all candidates in 'eliminated' have been
                # eliminated and their votes distributed to later preferences
                elim = [e for e in assrtn['already_eliminated']]
                remn = [c for c in candidates if c not in elim]
                # Identifier for tracking which assertions have been proved
                wl_given = winr + ' v ' + losr + ' elim ' + ' '.join(elim)
                assertions[wl_given] = Assertion(contest, Assorter(contest=contest, \
                                       assort = lambda v, contest=contest, winr=winr, losr=losr, remn=remn : \
                                       ( CVR.rcv_votefor_cand(contest, winr, remn, v) \
                                       - CVR.rcv_votefor_cand(contest, losr, remn, v) +1)/2,\
                                       upper_bound = 1))
            else:
                raise NotImplemented('JSON assertion type %s not implemented. ' \
                                      % assertn['assertion_type'])
        return assertions

    @classmethod
    def make_all_assertions(cls, contests):
        """
        Construct all the assertions to audit the contests.

        Parameters:
        -----------
        contests : dict
            the contest-level data

        Returns:
        --------
        A dict of dicts of Assertion objects
        """
        all_assertions = {}
        for c in contests:
            scf = contests[c]['choice_function']
            winrs = contests[c]['reported_winners']
            losrs = [cand for cand in contests[c]['candidates'] if cand not in winrs]
            if scf == 'plurality':
                all_assertions[c] = Assertion.make_plurality_assertions(c, winrs, losrs)
            elif scf == 'supermajority':
                all_assertions[c] = Assertion.make_supermajority_assertion(c, winrs[0], losrs, \
                                  contests[c]['share_to_win'])
            elif scf == 'IRV':
                # Assumption: contests[c]['assertion_json'] yields list assertions in JSON format.
                all_assertions[c] = Assertion.make_assertions_from_json(c, contests[c]['candidates'], \
                    contests[c]['assertion_json'])
            else:
                raise NotImplementedError("Social choice function " + scf + " is not supported")
        return all_assertions

class Assorter:
    """
    Class for generic Assorter.

    An assorter must either have an `assort` method or both `winner` and `loser` must be defined
    (in which case assort(c) = (winner(c) - loser(c) + 1)/2. )

    Class parameters:
    -----------------
    contest : string
        identifier of the contest to which this Assorter applies

    winner : callable
        maps a dict of selections into the value 1 if the dict represents a vote for the winner

    loser  : callable
        maps a dict of selections into the value 1 if the dict represents a vote for the winner

    assort : callable
        maps dict of selections into double

    upper_bound : double
        a priori upper bound on the value the assorter assigns to any dict of selections

    The basic method is assort, but the constructor can be called with (winner, loser)
    instead. In that case,

        assort = (winner - loser + 1)/2

    """

    def __init__(self, contest=None, assort=None, winner=None, loser=None, upper_bound = 1):
        """
        Constructs an Assorter.

        If assort is defined and callable, it becomes the class instance of assort

        If assort is None but both winner and loser are defined and callable,
           assort is defined to be 1/2 if winner=loser; winner, otherwise


        Parameters:
        -----------
        assort : callable
            maps a dict of votes into [0, \infty)
        winner : callable
            maps a pattern into {0, 1}
        loser  : callable
            maps a pattern into {0, 1}
        """
        self.contest = contest
        self.winner = winner
        self.loser = loser
        self.upper_bound = upper_bound
        if assort is not None:
            assert callable(assort), "assort must be callable"
            self.assort = assort
        else:
            assert callable(winner), "winner must be callable if assort is None"
            assert callable(loser),  "loser must be callable if assort is None"
            self.assort = lambda cvr: (self.winner(cvr) - self.loser(cvr) + 1)/2

    def set_winner(self, winner):
        self.winner = winner

    def get_winner(self):
        return(self.winner)

    def set_loser(self, loser):
        self.loser = loser

    def get_loser(self):
        return(self.loser)

    def set_assort(self, assort):
        self.assort = assort

    def get_assort(self):
        return(self.assort)

    def set_upper_bound(self, upper_bound):
        self.upper_bound = upper_bound

    def get_upper_bound(self):
        return self.upper_bound


class CVR:
    """
    Generic class for cast-vote records.

    The CVR class DOES NOT IMPOSE VOTING RULES. For instance, the social choice
    function might consider a CVR that contains two votes in a contest to be an overvote.

    Rather, a CVR is supposed to reflect what the ballot shows, even if the ballot does not
    contain a valid vote in one or more contests.

    Class method get_votefor returns the vote for a given candidate if the candidate is a
    key in the CVR, or False if the candidate is not in the CVR.

    This allows very flexible representation of votes, including ranked voting.

    For instance, in a plurality contest with four candidates, a vote for Alice (and only Alice)
    in a mayoral contest could be represented by any of the following:
            {"id": "A-001-01", "votes": {"mayor": {"Alice": True}}}
            {"id": "A-001-01", "votes": {"mayor": {"Alice": "marked"}}}
            {"id": "A-001-01", "votes": {"mayor": {"Alice": 5}}}
            {"id": "A-001-01", "votes": {"mayor": {"Alice": 1, "Bob": 0, "Candy": 0, "Dan": ""}}}
            {"id": "A-001-01", "votes": {"mayor": {"Alice": True, "Bob": False}}}
    A CVR that contains a vote for Alice for "mayor" and a vote for Bob for "DA" could be represented as
            {"id": "A-001-01", "votes": {"mayor": {"Alice": True}, "DA": {"Bob": True}}}

    NOTE: some methods distinguish between a CVR that contains a particular contest, but no valid
    vote in that contest, and a CVR that does not contain that contest at all. Thus, the following
    are not equivalent:
            {"id": "A-001-01", "votes": {"mayor": {}} }
            and
            {"id": "A-001-01", "votes": {} }

    Ranked votes also have simple representation, e.g., if the CVR is
            {"id": "A-001-01", "votes": {"mayor": {"Alice": 1, "Bob": 2, "Candy": 3, "Dan": ''}}}
    Then int(vote_for("Candy","mayor"))=3, Candy's rank in the "mayor" contest.

    CVRs can be flagged as "phantoms" to account for cards not listed in the manifest.

    Methods:
    --------

    get_votefor :
         get_votefor(candidate, contest, votes) returns the value in the votes dict for the key `candidate`, or
         False if the candidate did not get a vote or the contest is not in the CVR
    set_votes :
         updates the votes dict; overrides previous votes and/or creates votes for additional contests or candidates
    get_votes : returns complete votes dict for a contest
    get_id : returns ballot id
    set_id : updates the ballot id

    """

    def __init__(self, id = None, votes = {}, phantom = False):
        self.votes = votes
        self.id = id
        self.phantom = phantom

    def __str__(self):
        return "id: " + str(self.id) + " votes: " + str(self.votes) + " phantom: " + str(self.phantom)

    def get_votes(self):
        return self.votes

    def set_votes(self, votes):
        self.votes.update(votes)

    def get_id(self):
        return self.id

    def set_id(self, id):
        self.id = id

    def is_phantom(self):
        return self.phantom

    def set_phantom(self, phantom):
        self.phantom = phantom

    def get_votefor(self, contest, candidate):
        return CVR.get_vote_from_cvr(contest, candidate, self)

    def has_contest(self, contest):
        return contest in self.votes

    @classmethod
    def cvrs_to_json(cls, cvr):
        return json.dumps(cvr)

    @classmethod
    def from_dict(cls, cvr_dict):
        """
        Construct a list of CVR objects from a list of dicts containing cvr data

        Parameters:
        -----------
        cvr_dict: a list of dicts, one per cvr

        Returns:
        ---------
        list of CVR objects
        """
        cvr_list = []
        for c in cvr_dict:
            phantom = False if 'phantom' not in c.keys() else c['phantom']
            cvr_list.append(CVR(id = c['id'], votes = c['votes'], phantom=phantom))
        return cvr_list

    @classmethod
    def from_raire(cls, raire, phantom=False):
        """
        Create a list of CVR objects from a list of cvrs in RAIRE format

        Parameters:
        -----------
        raire : list of comma-separated values
            source in RAIRE format. From the RAIRE documentation:
            The RAIRE format (for later processing) is a CSV file.
            First line: number of contests.
            Next, a line for each contest
             Contest,id,N,C1,C2,C3 ...
                id is the contest id
                N is the number of candidates in that contest
                and C1, ... are the candidate id's relevant to that contest.
            Then a line for every ranking that appears on a ballot:
             Contest id,Ballot id,R1,R2,R3,...
            where the Ri's are the unique candidate ids.

            The CVR file is assumed to have been read using csv.reader(), so each row has
            been split.

        Returns:
        --------
        list of CVR objects corresponding to the RAIRE cvrs
        """
        skip = int(raire[0][0])
        cvr_list = []
        for c in raire[(skip+1):]:
            contest = c[0]
            id = c[1]
            votes = {}
            for j in range(2, len(c)):
                votes[str(c[j])] = j-1
            cvr_list.append(CVR.from_vote(votes, id=id, contest=contest, phantom=phantom))
        return CVR.merge_cvrs(cvr_list)

    @classmethod
    def merge_cvrs(cls, cvr_list):
        """
        Takes a list of CVRs that might contain duplicated ballot ids and merges the votes
        so that each identifier is listed only once, and votes from different records for that
        identifier are merged.
        The merge is in the order of the list: if a later mention of a ballot id has votes
        for the same contest as a previous mention, the votes in that contest are updated
        per the later mention.

        If any of the CVRs has phantom==False, sets phantom==False in the result.


        Parameters:
        -----------
        cvr_list : list of CVRs

        Returns:
        -----------
        list of merged CVRs
        """
        od = OrderedDict()
        for c in cvr_list:
            if c.id not in od:
                od[c.id] = c
            else:
                od[c.id].set_votes(c.votes)
                od[c.id].set_phantom(c.phantom and od[c.id].phantom)
        return [v for v in od.values()]

    @classmethod
    def from_vote(cls, vote, id = 1, contest = 'AvB', phantom=False):
        """
        Wraps a vote and creates a CVR, for unit tests

        Parameters:
        ----------
        vote : dict of votes in one contest

        Returns:
        --------
        CVR containing that vote in the contest "AvB", with CVR id=1.
        """
        return CVR(id=id, votes={contest: vote}, phantom=phantom)

    @classmethod
    def as_vote(cls, v):
        return int(bool(v))

    @classmethod
    def as_rank(cls, v):
        return int(v)

    @classmethod
    def get_vote_from_votes(cls, contest, candidate, votes):
        """
        Returns the vote for a candidate if the dict of votes contains a vote for that candidate
        in that contest; otherwise returns False

        Parameters:
        -----------
        contest : string
            identifier for the contest
        candidate : string
            identifier for candidate

        votes : dict
            a dict of votes

        Returns:
        --------
        vote
        """
        return False if (contest not in votes or candidate not in votes[contest])\
               else votes[contest][candidate]

    @classmethod
    def get_vote_from_cvr(cls, contest, candidate, cvr):
        """
        Returns the vote for a candidate if the cvr contains a vote for that candidate;
        otherwise returns False

        Parameters:
        -----------
        contest : string
            identifier for contest
        candidate : string
            identifier for candidate

        cvr : a CVR object

        Returns:
        --------
        vote
        """
        return False if (contest not in cvr.votes or candidate not in cvr.votes[contest])\
               else cvr.votes[contest][candidate]

    @classmethod
    def has_one_vote(cls, contest, candidates, cvr):
        """
        Is there exactly one vote among the candidates in the contest?

        Parameters:
        -----------
        contest : string
            identifier of contest
        candidates : list
            list of identifiers of candidates

        Returns:
        ----------
        True if there is exactly one vote among those candidates in that contest, where a
        vote means that the value for that key casts as boolean True.
        """
        v = np.sum([0 if c not in cvr.votes[contest] else bool(cvr.votes[contest][c]) \
                    for c in candidates])
        return True if v==1 else False

    @classmethod
    def rcv_lfunc_wo(cls, contest, winner, loser, cvr):
        """
        Check whether vote is a vote for the loser with respect to a 'winner only'
        assertion between the given 'winner' and 'loser'.

        Parameters:
        -----------
        contest : string
            identifier for the contest
        winner : string
            identifier for winning candidate
        loser : string
            identifier for losing candidate

        cvr : a CVR object

        Returns:
        --------
        1 if the given vote is a vote for 'loser' and 0 otherwise
        """
        rank_winner = CVR.get_vote_from_cvr(contest, winner, cvr)
        rank_loser = CVR.get_vote_from_cvr(contest, loser, cvr)

        if not bool(rank_winner) and bool(rank_loser):
            return 1
        elif bool(rank_winner) and bool(rank_loser) and rank_loser < rank_winner:
            return 1
        else:
            return 0

    @classmethod
    def rcv_votefor_cand(cls, contest, cand, remaining, cvr):
        """
        Check whether 'vote' is a vote for the given candidate in the context
        where only candidates in 'remaining' remain standing.

        Parameters:
        -----------
        contest : string
            identifier of the contest
        cand : string
            identifier for candidate
        remaining : list
            list of identifiers of candidates still standing

        vote : dict of dicts

        Returns:
        --------
        1 if the given vote for the contest counts as a vote for 'cand' and 0 otherwise. Essentially,
        if you reduce the ballot down to only those candidates in 'remaining',
        and 'cand' is the first preference, return 1; otherwise return 0.
        """
        if not cand in remaining:
            return 0

        rank_cand = CVR.get_vote_from_cvr(contest, cand, cvr)

        if not bool(rank_cand):
            return 0
        else:
            for altc in remaining:
                if altc == cand:
                    continue
                rank_altc = CVR.get_vote_from_cvr(contest, altc, cvr)
                if bool(rank_altc) and rank_altc <= rank_cand:
                    return 0
            return 1

class TestNonnegMean:
    r"""Tests of the hypothesis that the mean of a non-negative population is less than
        a threshold t.
        Several tests are implemented, all ultimately based on martingales:
            Kaplan-Markov
            Kaplan-Wald
            Kaplan-Kolmogorov
            Wald SPRT with replacement (only for binary-valued populations)
            Wald SPRT without replacement (only for binary-valued populations)
            Kaplan's martingale (KMart)
    """

    TESTS = ['kaplan_markov','kaplan_wald','kaplan_kolmogorov','wald_sprt','kaplan_martingale']

    @classmethod
    def wald_sprt(cls, x, N, t = 1/2, p1=1, random_order = True):
        """
        Finds the p value for the hypothesis that the population
        mean is less than or equal to t against the alternative that it is p1,
        for a binary population of size N.

        If N is finite, assumes the sample is drawn without replacement
        If N is infinite, assumes the sample is with replacement

        Parameters:
        -----------
        x : binary list, one element per draw. A list element is 1 if the
            the corresponding trial was a success
        N : int
            population size for sampling without replacement, or np.infinity for
            sampling with replacement
        t : double in (0,1)
            hypothesized fraction of ones in the population
        p1 : double in (0,1) greater than t
            alternative hypothesized fraction of ones in the population
        random_order : Boolean
            if the data are in random order, setting this to True can improve the power.
            If the data are not in random order, set to False
        """
        if any(xx not in [0,1] for xx in x):
            raise ValueError("Data must be binary")
        terms = np.ones(len(x))
        if np.isfinite(N):
            A = np.cumsum(np.insert(x, 0, 0)) # so that cumsum does the right thing
            for k in range(len(x)):
                if x[k] == 1.0:
                    if (N*t - A[k]) > 0:
                        terms[k] = np.max([N*p1 - A[k], 0])/(N*t - A[k])
                    else:
                        terms[k] = np.inf
                else:
                    if (N*(1-t) - k + 1 + A[k]) > 0:
                        terms[k] = np.max([(N*(1-p1) - k + 1 + A[k]), 0])/(N*(1-t) - k + 1 + A[k])
                    else:
                        terms[k] = np.inf
        else:
            terms[x==0] = (1-p1)/(1-t)
            terms[x==1] = p1/t
        return 1/np.max(np.cumprod(terms)) if random_order else 1/np.prod(terms)

    @classmethod
    def kaplan_markov(cls, x, t=1/2, g=0, random_order=True):
        """
        Kaplan-Markov p-value for the hypothesis that the sample x is drawn IID from a population
        with mean t against the alternative that the mean is less than t.

        If there is a possibility that x has elements equal to zero, set g>0; otherwise, the p-value
        will be 1.

        If the order of the values in the sample is random, you can set random_order = True to use
        optional stopping to increase the power. If the values are not in random order or if you want
        to use all the data, set random_order = False

        Parameters:
        -----------
        x : array-like
            the sample
        t : double
            the null value of the mean
        g : double
            "padding" in case there any values in the sample are zero
        random_order : Boolean
            if the sample is in random order, it is legitimate to stop early, which
            can yield a more powerful test. See above.

        Returns:
        --------
        p-value

        """
        if any(x < 0):
            raise ValueError('Negative value in sample from a nonnegative population.')
        return np.min([1, np.min(np.cumprod((t+g)/(x+g))) if random_order else np.prod((t+g)/(x+g))])

    @classmethod
    def kaplan_wald(cls, x, t=1/2, g=0, random_order=True):
        """
        Kaplan-Wald p-value for the hypothesis that the sample x is drawn IID from a population
        with mean t against the alternative that the mean is less than t.

        If there is a possibility that x has elements equal to zero, set g \in (0, 1);
        otherwise, the p-value will be 1.

        If the order of the values in the sample is random, you can set random_order = True to use
        optional stopping to increase the power. If the values are not in random order or if you want
        to use all the data, set random_order = False

        Parameters:
        -----------
        x : array-like
            the sample
        t : double
            the null value of the mean
        g : double
            "padding" in case there any values in the sample are zero
        random_order : Boolean
            if the sample is in random order, it is legitimate to stop early, which
            can yield a more powerful test. See above.

        Returns:
        --------
        p-value

        """
        if g < 0:
            raise ValueError('g cannot be negative')
        if any(x < 0):
            raise ValueError('Negative value in sample from a nonnegative population.')
        return np.min([1, 1/np.max(np.cumprod((1-g)*x/t + g)) if random_order \
                       else 1/np.prod((1-g)*x/t + g)])

    @classmethod
    def kaplan_kolmogorov(cls, x, N, t=1/2, g=0, random_order = True):
        '''
        p-value for the hypothesis that the mean of a nonnegative population with N
        elements is t. The alternative is that the mean is less than t.
        If the random sample x is in the order in which the sample was drawn, it is
        legitimate to set random_order = True.
        If not, set random_order = False.

        g is a tuning parameter to protect against data values equal to zero.
        g should be in [0, 1)

        Parameters:
        -----------
        x : list
            observations
        N : int
            population size
        t : double
            null value of the population mean
        g : double in [0, 1)
            "padding" to protect against zeros
        '''
        x = np.array(x)
        assert all(x >=0),  'Negative value in a nonnegative population!'
        assert len(x) <= N, 'Sample size is larger than the population!'
        assert N > 0,       'Population size not positive!'
        assert N == int(N), 'Non-integer population size!'

        sample_total = 0.0
        mart = (x[0]+g)/(t+g) if t > 0 else 1
        mart_max = mart
        for j in range(1, len(x)):
            mart *= (x[j]+g)*(1-j/N)/(t+g - (1/N)*sample_total)
            if mart < 0:
                mart = np.inf
                break
            else:
                sample_total += x[j]+g
            mart_max = max(mart, mart_max)
        p = min((1/mart_max if random_order else 1/mart),1)
        return p

    @classmethod
    def integral_from_roots(cls, c, maximal=True):
        '''
        Integrate the polynomial \prod_{k=1}^n (x-c_j) from 0 to 1, i.e.,
           \int_0^1 \prod_{k=1}^n (x-c_j) dx
        using a recursive algorithm devised by Steve Evans.

        If maximal == True, finds the maximum of the integrals over lower degrees:
           \max_{1 \le k \le n} \int_0^1 \prod_{j=1}^k (x-c_j) dx

        Parameters:
        -----------
        c : array of roots

        Returns
        ------
        the integral or maximum integral and the vector of nested integrals
        '''
        n = len(c)
        a = np.zeros((n+1,n+1))
        a[0,0]=1
        for k in np.arange(n):
            for j in np.arange(n+1):
                a[k+1,j] = -c[k]*((k+1-j)/(k+1))*a[k,j]
                a[k+1,j] += 0 if j==0 else (1-c[k])*(j/(k+1))*a[k,j-1]
        integrals = np.zeros(n)
        for k in np.arange(1,n+1):
            integrals[k-1] = np.sum(a[k,:])/(k+1)
        if maximal:
            integral = np.max(integrals[1:])
        else:
            integral = np.sum(a[n,:])/(n+1)
        return integral, integrals

    @classmethod
    def kaplan_martingale(cls, x, N, t=1/2, random_order = True):
        """
        p-value for the hypothesis that the mean of a nonnegative population with
        N elements is t, based on a result of Kaplan, computed with a recursive
        algorithm devised by Steve Evans.

        The alternative is that the mean is larger than t.
        If the random sample x is in the order in which the sample was drawn, it is
        legitimate to set random_order = True.
        If not, set random_order = False.

        If N = np.inf, treats the sampling as if it is with replacement.
        If N is finite, assumes the sample is drawn without replacement.

        Parameters:
        ----------
        x : array-like
            the sample
        N : int
            population size. Use np.inf for sampling with replacement
        t : double
            the hypothesized population mean
        random_order : boolean
            is the sample in random order?

        Returns:
        -------
        p : double
            p-value of the null
        mart_vec : array
            martingale as elements are added to the sample

        """
        x = np.array(x)
        assert all(x >=0),  'Negative value in a nonnegative population!'
        assert len(x) <= N, 'Sample size is larger than the population!'
        assert N > 0,       'Population size not positive!'
        if np.isfinite(N):
            assert N == int(N), 'Non-integer population size!'
        Stilde = (np.insert(np.cumsum(x),0,0)/N)[0:len(x)] # \tilde{S}_{j-1}
        t_minus_Stilde = t - Stilde
        mart_max = 1
        mart_vec = np.ones_like(x, dtype=np.float)
        if any(t_minus_Stilde < 0): # sample total exceeds hypothesized population total
            mart_max = np.inf
        elif np.mean(x) <= t: # sample mean does not exceed hypothesized population mean
            mart_max = 1
        else:
            jtilde = 1 - np.array(list(range(len(x))))/N
            c = np.multiply(x, np.divide(jtilde, t_minus_Stilde))-1
            r = -np.array([1/cc for cc in c[0:len(x)+1] if cc != 0]) # roots
            Y_norm = np.cumprod(np.array([cc for cc in c[0:len(x)+1] if cc != 0])) # mult constant
            integral, integrals = TestNonnegMean.integral_from_roots(r, maximal = False)
            mart_vec = np.multiply(Y_norm,integrals)
            mart_max = max(mart_vec) if random_order else mart_vec[-1]
        p = min(1/mart_max,1)
        return p, mart_vec

    @classmethod
    def initial_sample_size(cls, risk_function, N, margin, error_rate, alpha=0.05, t=1/2, reps=None,\
                            bias_up = True, quantile=0.5, seed=1234567890):
        """
        Estimate the sample size needed to reject the null hypothesis that the population
        mean is <=t at significance level alpha, for the specified risk function, on the
        assumption that the rate of one-vote overstatements is error_rate.  This function is
        for a single contest.

        Implements two strategies:

            1. If reps is not None, the function uses simulations to estimate the <quantile> quantile
            of sample size required. The simulations use the numpy Mersenne Twister PRNG.
<<<<<<< HEAD

            2. If reps is None, puts discrepancies into the sample in a deterministic way, starting
            with a discrepancy in the first item, then including an additional discrepancy after
            every int(1/error_rate) items in the sample. "Frontloading" the errors should make this
=======
            
            2. If reps is None, puts discrepancies into the sample in a deterministic way, starting 
            with a discrepancy in the first item if bias_up is true, then including an additional discrepancy after 
            every int(1/error_rate) items in the sample. "Frontloading" the errors (bias_up == True) should make this
>>>>>>> 92a33f18
            _slightly_ conservative on average


        Parameters:
        -----------
        risk_function : callable
            risk function to use. risk_function should take one argument, x.
        N : int
            population size, or N = np.infty for sampling with replacement
        margin : double
            assorter margin
        error_rate : float
            assumed rate of 1-vote overstatements
        alpha : double
            significance level in (0, 0.5)
        t : double
            hypothesized value of the population mean
        reps : int
            if reps is not none, performs reps simulations to estimate the <quantile> quantile
            of sample sizes
        bias_up : boolean
            if True, front loads the discrepancies (biases sample size up). 
            If False, back loads them (biases sample size down).
        quantile : double
            quantile of the distribution of sample sizes to report, if reps is not None.
            If reps is None, quantile is not used
        seed : int
            if reps is not none, use this value as the seed for simulations.

        Returns:
        --------
        sample_size : int
            sample size estimated to be sufficient to confirm the outcome if one-vote overstatements
            are not more frequent in fact than the assumed rate

        """

        assert alpha > 0 and alpha < 1/2
        assert margin > 0
        clean = 1/(2-margin)
        one_vote_over = 0.5/(2-margin)
        if reps is None:
            offset = 0 if bias_up else 1                
            p = 1
            j = 0
            while (p > alpha) and (j <= N):
                j += 1
                x = clean*np.ones(j)
                for k in range(j):
<<<<<<< HEAD
                    x[k] = one_vote_over if (k+1) % int(1/error_rate) == 0 else x[k]
=======
                    x[k] = one_vote_over if (k+offset) % int(1/error_rate) == 0 else x[k]                   
>>>>>>> 92a33f18
                p = risk_function(x)
            sam_size = j
        else:
            prng = np.random.RandomState(1234567890)  # use the Mersenne Twister for speed
            sams = np.zeros(int(reps))
            for r in range(reps):
                new_size = 0
                pop = clean*np.ones(N)
                inx = (prng.random(size=N) <= error_rate)  # randomly allocate errors
                pop[inx] = one_vote_over
                j = 0
                p = 1
                while (p > alpha) and (j <= N):
                    j += 1
                    p = risk_function(pop[:j])
                sams[r] = j
            sam_size = np.quantile(sams, quantile)
        return sam_size

# utilities

def check_audit_parameters(risk_function, g, error_rate, contests):
    """
    Check whether the audit parameters are valid; complain if not.

    Parameters:
    ---------
    risk_function : string
        the risk-measuring function for the audit
    g : double in [0, 1)
        padding for Kaplan-Markov or Kaplan-Wald

    error_rate : float
        expected rate of 1-vote overstatements

    contests : dict of dicts
        contest-specific information for the audit

    Returns:
    --------
    """
    if risk_function in ['kaplan_markov','kaplan_wald']:
        assert g >=0, 'g must be at least 0'
        assert g < 1, 'g must be less than 1'
    assert error_rate >= 0, 'expected error rate must be nonnegative'
    for c in contests.keys():
        assert contests[c]['risk_limit'] > 0, 'risk limit must be nonnegative in ' + c + ' contest'
        assert contests[c]['risk_limit'] < 1, 'risk limit must be less than 1 in ' + c + ' contest'
        assert contests[c]['choice_function'] in ['IRV','plurality','supermajority'], \
                  'unsupported choice function ' + contests[c]['choice_function'] + ' in ' \
                  + c + ' contest'
        assert contests[c]['n_winners'] <= len(contests[c]['candidates']), \
            'fewer candidates than winners in ' + c + ' contest'
        assert len(contests[c]['reported_winners']) == contests[c]['n_winners'], \
            'number of reported winners does not equal n_winners in ' + c + ' contest'
        for w in contests[c]['reported_winners']:
            assert w in contests[c]['candidates'], \
                'reported winner ' + w + ' is not a candidate in ' + c + 'contest'
        if contests[c]['choice_function'] in ['IRV','supermajority']:
            assert contests[c]['n_winners'] == 1, \
                contests[c]['choice_function'] + ' can have only 1 winner in ' + c + ' contest'
        if contests[c]['choice_function'] == 'IRV':
            assert contests[c]['assertion_file'], 'IRV contest ' + c + ' requires an assertion file'
        if contests[c]['choice_function'] == 'supermajority':
            assert contests[c]['share_to_win'] >= 0.5, \
                'super-majority contest requires winning at least 50% of votes in ' + c + ' contest'

def find_margins(contests, assertions, cvr_list):
    """
    Find all the assorter margins in a set of Assertions. Updates the dict of dicts of assertions,
    and the contest dict.

    This function is primarily about side-effects

    Parameters:
    -----------
    contests : dict of contest data
    assertions : dict of dicts of Assertions
        Keys in the main dict are contests; keys in the contained dicts are Assertions

    Returns:
    --------
    min_margin : double
        smallest margin in the audit
    """
    assorter_means = {}
    min_margin = np.infty
    for c in contests:
        contests[c]['margins'] = {}
        for asrtn in assertions[c]:
            # find mean of the assertion for the CVRs
            amean = assertions[c][asrtn].assorter_mean(cvr_list)
            if amean < 1/2:
                warn("assertion {} not satisfied by CVRs: mean value is {}".format(asrtn, amean))
            margin = 2*amean-1
            assertions[c][asrtn].margin = margin
            contests[c]['margins'].update({asrtn: margin})
            min_margin = np.min([min_margin, margin])
    return min_margin

def find_p_values(contests, assertions, mvr_sample, cvr_sample, manifest_type, risk_function):
    """
    Find the p-value for every assertion in assertions; update data structure to
    include the p-values for the assertions, flag "proved" assertions, and note
    the maximum p-value for each contest.

    Primarily about side-effects.

    Parameters:
    -----------
    contests : dict of dicts
        the contest data structure. outer keys are contest identifiers; inner keys are assertions

    assertions : dict of dicts of assertions

    mvr_sample : list of CVR objects
        the manually ascertained voter intent from sheets, including entries for phantoms

    cvr_sample : list of CVR objects
        the cvrs for the same sheets

    manifest_type : string
        "ALL" or "STYLE". See documentation

    risk_function : callable
        function to calculate the p-value from overstatement_assorter values

    Returns:
    --------
    p_max : double
        largest p-value for any assertion in any contest

    """
    assert len(mvr_sample) == len(cvr_sample), "unequal numbers of cvrs and mvrs"
    p_max = 0
    for c in contests.keys():
        contests[c]['p_values'] = {}
        contests[c]['proved'] = {}
        contest_max_p = 0
        for asrtn in assertions[c]:
            a = assertions[c][asrtn]
            d = [a.overstatement_assorter(mvr_sample[i], cvr_sample[i],\
                 a.margin, manifest_type=manifest_type) for i in range(len(mvr_sample))]
            a.p_value = risk_function(d)
            a.proved = (a.p_value <= contests[c]['risk_limit']) or a.proved
            contests[c]['p_values'].update({asrtn: a.p_value})
            contests[c]['proved'].update({asrtn: int(a.proved)})
            contest_max_p = np.max([contest_max_p, a.p_value])
        contests[c].update({'max_p': contest_max_p})
        p_max = np.max([p_max, contests[c]['max_p']])
    return p_max

def find_sample_size(contests, assertions, sample_size_function):
    """
    Find initial sample size

    Parameters:
    -----------
    contests : dict of dicts
    assertion : dict of dicts
    sample_size_function : callable
        takes two parameters, the margin and the risk limit; returns a sample size

    Returns:
    --------
    size : int
        sample size expected to be adequate to confirm all assertions
    """
    sample_size = 0
    for c in contests:
        risk = contests[c]['risk_limit']
        for a in assertions[c]:
            margin = assertions[c][a].margin
            n = sample_size_function(margin, risk)
            sample_size = np.max([sample_size, n] )
    return sample_size

def prep_sample(mvr_sample, cvr_sample):
    """
    prepare the MVRs and CVRs for comparison by putting the MVRs into the same (random) order
    in which the CVRs were selected

    conduct data integrity checks.

    Side-effects: sorts the mvr sample into the same order as the cvr sample

    Parameters:
    -----------
    mvr_sample: list of CVR objects
        the manually determined votes for the audited cards
    cvr_sample: list of CVR objects
        the electronic vote record for the audited cards

    Returns:
    --------
    """
    id_lookup = [c.id for c in cvr_sample]
    mvr_sample.sort(key= lambda x: id_lookup.index(x.id))

    assert len(cvr_sample) == len(mvr_sample),\
        "Number of cvrs ({}) and mvrs ({}) doesn't match".format(len(cvr_sample), len(mvr_sample))
    for i in range(len(cvr_sample)):
        assert mvr_sample[i].id == cvr_sample[i].id, \
    "Mismatch between id of cvr ({}) and mvr ({})".format(cvr_sample[i].id, mvr_sample[i].id)

def new_sample_size(contests, assertions, mvr_sample, cvr_sample, manifest_type,\
                    risk_function, quantile=0.5, reps=200, seed=1234567890):
    """
    Estimate the total sample size expected to allow the audit to complete,
    if discrepancies continue at the same rate already observed.

    Uses simulations. For speed, uses the numpy.random Mersenne Twister instead of cryptorandom.

    Parameters:
    -----------
    contests : dict of dicts
        the contest data structure. outer keys are contest identifiers; inner keys are assertions

    assertions : dict of dicts of assertions

    mvr_sample : list of CVR objects
        the manually ascertained voter intent from sheets, including entries for phantoms

    cvr_sample : list of CVR objects
        the cvrs for the same sheets

    manifest_type : string
        "ALL" or "STYLE". See documentation

    risk_function : callable
        function to calculate the p-value from overstatement_assorter values.
        Should take one argument, the sample x

    quantile : float
        estimated quantile of the sample size to return

    reps : int
        number of replications to use to estimate the quantile

    seed : int
        seed for the Mersenne Twister prng

    Returns:
    --------
    new_size : int
        new sample size
    sams : array of ints
        array of all sizes found in the simulation
    """
    new_size = 0
    prng = np.random.RandomState(seed=seed)
    sams = np.zeros(reps)
    for r in range(reps):
        new_size = 0
        for c in contests:
            for asrtn in assertions[c]:
                if not assertions[c][asrtn].proved:
                    a = assertions[c][asrtn]
                    p = a.p_value
                    d = [a.overstatement_assorter(mvr_sample[i], cvr_sample[i],\
                         a.margin, manifest_type=manifest_type) for i in range(len(mvr_sample))]
                    while p > contests[c]['risk_limit']:
                        one_more = sample_by_index(len(d), 1, prng=prng)[0]
                        d.append(d[one_more-1])
                        p = risk_function(d)
                    new_size = np.max([new_size, len(d)])
        sams[r] = new_size
    new_size = np.quantile(sams, quantile)
    return new_size, sams

def summarize_status(contests, assertions):
    """
    Determine whether the audit of individual assertions, contests, and the election
    are finished.

    Prints a summary.

    Parameters:
    -----------
    contests : dict of dicts
        dict of contest information
    assertions : dict of dicts
        the assertions


    Returns:
    --------
    done : boolean
        is the audit finished?"""
    done = True
    for c in contests:
        print("p-values for assertions in contest {}".format(c))
        cpmax = 0
        for a in assertions[c]:
            p = assertions[c][a].p_value
            cpmax = np.max([cpmax,p])
            print(a, p)
        if cpmax <= contests[c]['risk_limit']:
            print("\ncontest {} AUDIT COMPLETE at risk limit {}. Attained risk {}".format(\
                c, contests[c]['risk_limit'], cpmax))
        else:
            done = False
            print("\ncontest {} audit INCOMPLETE at risk limit {}. Attained risk {}".format(\
                c, contests[c]['risk_limit'], cpmax))
            print("assertions remaining to be proved:")
            for a in assertions[c]:
                if assertions[c][a].p_value > contests[c]['risk_limit']:
                    print("{}: current risk {}".format(a, assertions[c][a].p_value))
    return done

def write_audit_parameters(log_file, seed, replacement, risk_function, g, \
                           N_cards, n_cvrs, manifest_cards, phantom_cards, error_rate, contests):
    """
    Write audit parameters to log_file as a json structure

    Parameters:
    ---------
    log_file : string
        filename to write to

    seed : string
        seed for the PRNG for sampling ballots

    risk_function : string
        risk-measuring function used in the audit

    g : double
        padding for Kaplan-Wald and Kaplan-Markov

    error_rate : float
        expected rate of 1-vote overstatements

    contests : dict of dicts
        contest-specific information for the audit

    Returns:
    --------
    """
    out = {"seed" : seed,
           "replacement" : replacement,
           "risk_function" : risk_function,
           "g" : float(g),
           "N_cards" : int(N_cards),
           "n_cvrs" : int(n_cvrs),
           "manifest_cards" : int(manifest_cards),
           "phantom_cards" : int(phantom_cards),
           "error_rate" : error_rate,
           "contests" : contests
          }
    with open(log_file, 'w') as f:
        f.write(json.dumps(out))

def trim_ints(x):
    if isinstance(x, np.int64):
        return int(x)
    else:
        raise TypeError


# Unit tests

def test_make_plurality_assertions():
    winners = ["Alice","Bob"]
    losers = ["Candy","Dan"]
    asrtns = Assertion.make_plurality_assertions('AvB', winners, losers)
    assert asrtns['Alice v Candy'].assorter.assort(CVR.from_vote({"Alice": 1})) == 1
    assert asrtns['Alice v Candy'].assorter.assort(CVR.from_vote({"Bob": 1})) == 1/2
    assert asrtns['Alice v Candy'].assorter.assort(CVR.from_vote({"Candy": 1})) == 0
    assert asrtns['Alice v Candy'].assorter.assort(CVR.from_vote({"Dan": 1})) == 1/2

    assert asrtns['Alice v Dan'].assorter.assort(CVR.from_vote({"Alice": 1})) == 1
    assert asrtns['Alice v Dan'].assorter.assort(CVR.from_vote({"Bob": 1})) == 1/2
    assert asrtns['Alice v Dan'].assorter.assort(CVR.from_vote({"Candy": 1})) == 1/2
    assert asrtns['Alice v Dan'].assorter.assort(CVR.from_vote({"Dan": 1})) == 0

    assert asrtns['Bob v Candy'].assorter.assort(CVR.from_vote({"Alice": 1})) == 1/2
    assert asrtns['Bob v Candy'].assorter.assort(CVR.from_vote({"Bob": 1})) == 1
    assert asrtns['Bob v Candy'].assorter.assort(CVR.from_vote({"Candy": 1})) == 0
    assert asrtns['Bob v Candy'].assorter.assort(CVR.from_vote({"Dan": 1})) == 1/2

    assert asrtns['Bob v Dan'].assorter.assort(CVR.from_vote({"Alice": 1})) == 1/2
    assert asrtns['Bob v Dan'].assorter.assort(CVR.from_vote({"Bob": 1})) == 1
    assert asrtns['Bob v Dan'].assorter.assort(CVR.from_vote({"Candy": 1})) == 1/2
    assert asrtns['Bob v Dan'].assorter.assort(CVR.from_vote({"Dan": 1})) == 0

def test_supermajority_assorter():
    losers = ["Bob","Candy"]
    share_to_win = 2/3
    assn = Assertion.make_supermajority_assertion("AvB","Alice", losers, share_to_win)

    votes = CVR.from_vote({"Alice": 1})
    assert assn['Alice v all'].assorter.assort(votes) == 3/4, "wrong value for vote for winner"

    votes = CVR.from_vote({"Bob": True})
    assert assn['Alice v all'].assorter.assort(votes) == 0, "wrong value for vote for loser"

    votes = CVR.from_vote({"Dan": True})
    assert assn['Alice v all'].assorter.assort(votes) == 1/2, "wrong value for invalid vote--Dan"

    votes = CVR.from_vote({"Alice": True, "Bob": True})
    assert assn['Alice v all'].assorter.assort(votes) == 1/2, "wrong value for invalid vote--Alice & Bob"

    votes = CVR.from_vote({"Alice": False, "Bob": True, "Candy": True})
    assert assn['Alice v all'].assorter.assort(votes) == 1/2, "wrong value for invalid vote--Bob & Candy"


def test_rcv_lfunc_wo():
    votes = CVR.from_vote({"Alice": 1, "Bob": 2, "Candy": 3, "Dan": ''})
    assert CVR.rcv_lfunc_wo("AvB", "Bob", "Alice", votes) == 1
    assert CVR.rcv_lfunc_wo("AvB", "Alice", "Candy", votes) == 0
    assert CVR.rcv_lfunc_wo("AvB", "Dan", "Candy", votes) == 1

def test_rcv_votefor_cand():
    votes = CVR.from_vote({"Alice": 1, "Bob": 2, "Candy": 3, "Dan": '', "Ross" : 4, "Aaron" : 5})
    remaining = ["Bob","Dan","Aaron","Candy"]
    assert CVR.rcv_votefor_cand("AvB", "Candy", remaining, votes) == 0
    assert CVR.rcv_votefor_cand("AvB", "Alice", remaining, votes) == 0
    assert CVR.rcv_votefor_cand("AvB", "Bob", remaining, votes) == 1
    assert CVR.rcv_votefor_cand("AvB", "Aaron", remaining, votes) == 0

    remaining = ["Dan","Aaron","Candy"]
    assert CVR.rcv_votefor_cand("AvB", "Candy", remaining, votes) == 1
    assert CVR.rcv_votefor_cand("AvB", "Alice", remaining, votes) == 0
    assert CVR.rcv_votefor_cand("AvB", "Bob", remaining, votes) == 0
    assert CVR.rcv_votefor_cand("AvB", "Aaron", remaining, votes) == 0

def test_rcv_assorter():
    import json
    with open('Data/334_361_vbm.json') as fid:
        data = json.load(fid)

        assertions = {}
        for audit in data['audits']:
            cands = [audit['winner']]
            for elim in audit['eliminated']:
                cands.append(elim)

            all_assertions = Assertion.make_assertions_from_json('AvB', cands, audit['assertions'])

            assertions[audit['contest']] = all_assertions

        assorter = assertions['334']['5 v 47'].assorter
        votes = CVR.from_vote({'5' : 1, '47' : 2})
        assert(assorter.assort(votes) == 1)

        votes = CVR.from_vote({'47' : 1, '5' : 2})
        assert(assorter.assort(votes) == 0)

        votes = CVR.from_vote({'3' : 1, '6' : 2})
        assert(assorter.assort(votes) == 0.5)

        votes = CVR.from_vote({'3' : 1, '47' : 2})
        assert(assorter.assort(votes) == 0)

        votes = CVR.from_vote({'3' : 1, '5' : 2})
        assert(assorter.assort(votes) == 0.5)

        assorter = assertions['334']['5 v 3 elim 1 6 47'].assorter
        votes = CVR.from_vote({'5' : 1, '47' : 2})
        assert(assorter.assort(votes) == 1)

        votes = CVR.from_vote({'47' : 1, '5' : 2})
        assert(assorter.assort(votes) == 1)

        votes = CVR.from_vote({'6' : 1, '1' : 2, '3' : 3, '5' : 4})
        assert(assorter.assort(votes) == 0)

        votes = CVR.from_vote({'3' : 1, '47' : 2})
        assert(assorter.assort(votes) == 0)

        votes = CVR.from_vote({})
        assert(assorter.assort(votes) == 0.5)

        votes = CVR.from_vote({'6' : 1, '47' : 2})
        assert(assorter.assort(votes) == 0.5)

        votes = CVR.from_vote({'6' : 1, '47' : 2, '5' : 3})
        assert(assorter.assort(votes) == 1)

        assorter = assertions['361']['28 v 50'].assorter
        votes = CVR.from_vote({'28' : 1, '50' : 2})
        assert(assorter.assort(votes) == 1)
        votes = CVR.from_vote({'28' : 1})
        assert(assorter.assort(votes) == 1)
        votes = CVR.from_vote({'50' : 1})
        assert(assorter.assort(votes) == 0)

        votes = CVR.from_vote({'27' : 1, '28' : 2})
        assert(assorter.assort(votes) == 0.5)

        votes = CVR.from_vote({'50' : 1, '28' : 2})
        assert(assorter.assort(votes) == 0)

        votes = CVR.from_vote({'27' : 1, '26' : 2})
        assert(assorter.assort(votes) == 0.5)

        votes = CVR.from_vote({})
        assert(assorter.assort(votes) == 0.5)

        assorter = assertions['361']['27 v 26 elim 28 50'].assorter
        votes = CVR.from_vote({'27' : 1})
        assert(assorter.assort(votes) == 1)

        votes = CVR.from_vote({'50' : 1, '27' : 2})
        assert(assorter.assort(votes) == 1)

        votes = CVR.from_vote({'28' : 1, '50' : 2, '27' : 3})
        assert(assorter.assort(votes) == 1)

        votes = CVR.from_vote({'28' : 1, '27' : 2, '50' : 3})
        assert(assorter.assort(votes) == 1)

        votes = CVR.from_vote({'26' : 1})
        assert(assorter.assort(votes) == 0)

        votes = CVR.from_vote({'50' : 1, '26' : 2})
        assert(assorter.assort(votes) == 0)

        votes = CVR.from_vote({'28' : 1, '50' : 2, '26' : 3})
        assert(assorter.assort(votes) == 0)

        votes = CVR.from_vote({'28' : 1, '26' : 2, '50' : 3})
        assert(assorter.assort(votes) == 0)

        votes = CVR.from_vote({'50' : 1})
        assert(assorter.assort(votes) == 0.5)
        votes = CVR.from_vote({})
        assert(assorter.assort(votes) == 0.5)

        votes = CVR.from_vote({'50' : 1, '28' : 2})
        assert(assorter.assort(votes) == 0.5)

        votes = CVR.from_vote({'28' : 1, '50' : 2})
        assert(assorter.assort(votes) == 0.5)

def test_cvr_from_dict():
    cvr_dict = [{'id': 1, 'votes': {'AvB': {'Alice':True}, 'CvD': {'Candy':True}}},\
                {'id': 2, 'votes': {'AvB': {'Bob':True}, 'CvD': {'Elvis':True, 'Candy':False}}},\
                {'id': 3, 'votes': {'EvF': {'Bob':1, 'Edie':2}, 'CvD': {'Elvis':False, 'Candy':True}}}]
    cvr_list = CVR.from_dict(cvr_dict)
    assert len(cvr_list) == 3
    assert cvr_list[0].get_id() == 1
    assert cvr_list[1].get_id() == 2
    assert cvr_list[2].get_id() == 3

    assert cvr_list[0].get_votefor('AvB', 'Alice') == True
    assert cvr_list[0].get_votefor('CvD', 'Candy') == True
    assert cvr_list[0].get_votefor('AvB', 'Bob') == False
    assert cvr_list[0].get_votefor('EvF', 'Bob') == False

    assert cvr_list[1].get_votefor('AvB', 'Alice') == False
    assert cvr_list[1].get_votefor('CvD', 'Candy') == False
    assert cvr_list[1].get_votefor('CvD', 'Elvis') == True
    assert cvr_list[1].get_votefor('CvD', 'Candy') == False
    assert cvr_list[1].get_votefor('CvD', 'Edie') == False
    assert cvr_list[1].get_votefor('AvB', 'Bob') == True
    assert cvr_list[1].get_votefor('EvF', 'Bob') == False

    assert cvr_list[2].get_votefor('AvB', 'Alice') == False
    assert cvr_list[2].get_votefor('CvD', 'Candy') == True
    assert cvr_list[2].get_votefor('CvD', 'Edie') == False
    assert cvr_list[2].get_votefor('AvB', 'Bob') == False
    assert cvr_list[2].get_votefor('EvF', 'Bob') == 1
    assert cvr_list[2].get_votefor('EvF', 'Edie') == 2
    assert cvr_list[2].get_votefor('EvF', 'Alice') == False

def test_overstatement():
    mvr_dict = [{'id': 1, 'votes': {'AvB': {'Alice':True}}},\
                {'id': 2, 'votes': {'AvB': {'Bob':True}}},
                {'id': 3, 'votes': {'AvB': {}}},\
                {'id': 4, 'votes': {'CvD': {'Elvis':True, 'Candy':False}}},\
                {'id': 'phantom_1', 'votes': {}, 'phantom': True}]
    mvrs = CVR.from_dict(mvr_dict)

    cvr_dict = [{'id': 1, 'votes': {'AvB': {'Alice':True}}},\
                {'id': 2, 'votes': {'AvB': {'Bob':True}}},\
                {'id': 3, 'votes': {'AvB': {}}},\
                {'id': 4, 'votes': {'CvD': {'Elvis':True}}},\
                {'id': 'phantom_1', 'votes': {}, 'phantom': True}]
    cvrs = CVR.from_dict(cvr_dict)

    winners = ["Alice"]
    losers = ["Bob"]

    aVb = Assertion("AvB", Assorter(contest="AvB", \
                    assort = lambda c, contest="AvB", winr="Alice", losr="Bob":\
                    ( CVR.as_vote(CVR.get_vote_from_cvr("AvB", winr, c)) \
                    - CVR.as_vote(CVR.get_vote_from_cvr("AvB", losr, c)) \
                    + 1)/2, upper_bound = 1))
    assert aVb.overstatement(mvrs[0], cvrs[0], manifest_type="STYLE") == 0
    assert aVb.overstatement(mvrs[0], cvrs[0], manifest_type="ALL") == 0

    assert aVb.overstatement(mvrs[0], cvrs[1], manifest_type="STYLE") == -1
    assert aVb.overstatement(mvrs[0], cvrs[1], manifest_type="ALL") == -1

    assert aVb.overstatement(mvrs[2], cvrs[0], manifest_type="STYLE") == 1/2
    assert aVb.overstatement(mvrs[2], cvrs[0], manifest_type="ALL") == 1/2

    assert aVb.overstatement(mvrs[2], cvrs[1], manifest_type="STYLE") == -1/2
    assert aVb.overstatement(mvrs[2], cvrs[1], manifest_type="ALL") == -1/2


    assert aVb.overstatement(mvrs[1], cvrs[0], manifest_type="STYLE") == 1
    assert aVb.overstatement(mvrs[1], cvrs[0], manifest_type="ALL") == 1

    assert aVb.overstatement(mvrs[2], cvrs[0], manifest_type="STYLE") == 1/2
    assert aVb.overstatement(mvrs[2], cvrs[0], manifest_type="ALL") == 1/2

    assert aVb.overstatement(mvrs[3], cvrs[0], manifest_type="STYLE") == 1
    assert aVb.overstatement(mvrs[3], cvrs[0], manifest_type="ALL") == 1/2

    assert aVb.overstatement(mvrs[3], cvrs[3], manifest_type="STYLE") == 0
    assert aVb.overstatement(mvrs[3], cvrs[3], manifest_type="ALL") == 0

    assert aVb.overstatement(mvrs[4], cvrs[4], manifest_type="STYLE") == 1/2
    assert aVb.overstatement(mvrs[4], cvrs[4], manifest_type="ALL") == 1/2
    assert aVb.overstatement(mvrs[4], cvrs[4], manifest_type="ALL") == 1/2
    assert aVb.overstatement(mvrs[4], cvrs[0], manifest_type="STYLE") == 1
    assert aVb.overstatement(mvrs[4], cvrs[0], manifest_type="ALL") == 1
    assert aVb.overstatement(mvrs[4], cvrs[1], manifest_type="STYLE") == 0
    assert aVb.overstatement(mvrs[4], cvrs[1], manifest_type="ALL") == 0


def test_overstatement_assorter():
    """
    (1-o/u)/(2-v/u)
    """
    mvr_dict = [{'id': 1, 'votes': {'AvB': {'Alice':True}}},\
                {'id': 2, 'votes': {'AvB': {'Bob':True}}},\
                {'id': 3, 'votes': {'AvB': {'Candy':True}}}]
    mvrs = CVR.from_dict(mvr_dict)

    cvr_dict = [{'id': 1, 'votes': {'AvB': {'Alice':True}}},\
                {'id': 2, 'votes': {'AvB': {'Bob':True}}}]
    cvrs = CVR.from_dict(cvr_dict)

    winners = ["Alice"]
    losers = ["Bob"]

    aVb = Assertion("AvB", Assorter(contest="AvB", \
                    assort = lambda c, contest="AvB", winr="Alice", losr="Bob":\
                    ( CVR.as_vote(CVR.get_vote_from_cvr("AvB", winr, c)) \
                    - CVR.as_vote(CVR.get_vote_from_cvr("AvB", losr, c)) \
                    + 1)/2, upper_bound = 1))
    assert aVb.overstatement_assorter(mvrs[0], cvrs[0], margin=0.2, manifest_type="STYLE") == 1/1.8
    assert aVb.overstatement_assorter(mvrs[0], cvrs[0], margin=0.2, manifest_type="ALL") == 1/1.8

    assert aVb.overstatement_assorter(mvrs[1], cvrs[0], margin=0.2, manifest_type="STYLE") == 0
    assert aVb.overstatement_assorter(mvrs[1], cvrs[0], margin=0.2, manifest_type="ALL") == 0

    assert aVb.overstatement_assorter(mvrs[0], cvrs[1], margin=0.3, manifest_type="STYLE") == 2/1.7
    assert aVb.overstatement_assorter(mvrs[0], cvrs[1], margin=0.3, manifest_type="ALL") == 2/1.7

    assert aVb.overstatement_assorter(mvrs[2], cvrs[0], margin=0.1, manifest_type="STYLE") == 0.5/1.9
    assert aVb.overstatement_assorter(mvrs[2], cvrs[0], margin=0.1, manifest_type="ALL") == 0.5/1.9

def test_cvr_has_contest():
    cvr_dict = [{'id': 1, 'votes': {'AvB': {}, 'CvD': {'Candy':True}}},\
                {'id': 2, 'votes': {'CvD': {'Elvis':True, 'Candy':False}}}]
    cvr_list = CVR.from_dict(cvr_dict)
    assert cvr_list[0].has_contest('AvB')
    assert cvr_list[0].has_contest('CvD')
    assert not cvr_list[0].has_contest('EvF')

    assert not cvr_list[1].has_contest('AvB')
    assert cvr_list[1].has_contest('CvD')
    assert not cvr_list[1].has_contest('EvF')


def test_kaplan_markov():
    s = np.ones(5)
    np.testing.assert_almost_equal(TestNonnegMean.kaplan_markov(s), 2**-5)
    s = np.array([1, 1, 1, 1, 1, 0])
    np.testing.assert_almost_equal(TestNonnegMean.kaplan_markov(s, g=0.1),(1.1/.6)**-5)
    np.testing.assert_almost_equal(TestNonnegMean.kaplan_markov(s, g=0.1, random_order = False),(1.1/.6)**-5 * .6/.1)
    s = np.array([1, -1])
    try:
        TestNonnegMean.kaplan_markov(s)
    except ValueError:
        pass
    else:
        raise AssertionError

def test_kaplan_wald():
    s = np.ones(5)
    np.testing.assert_almost_equal(TestNonnegMean.kaplan_wald(s), 2**-5)
    s = np.array([1, 1, 1, 1, 1, 0])
    np.testing.assert_almost_equal(TestNonnegMean.kaplan_wald(s, g=0.1), (1.9)**-5)
    np.testing.assert_almost_equal(TestNonnegMean.kaplan_wald(s, g=0.1, random_order = False),\
                                   (1.9)**-5 * 10)
    s = np.array([1, -1])
    try:
        TestNonnegMean.kaplan_wald(s)
    except ValueError:
        pass
    else:
        raise AssertionError

def test_kaplan_kolmogorov():
    N = 100
    x = np.ones(10)
    np.testing.assert_almost_equal(TestNonnegMean.kaplan_kolmogorov(x, N), \
        np.prod(np.divide(np.arange(42, 51), np.arange(91, 100)))/2)

    x = np.zeros(10)
    np.testing.assert_almost_equal(TestNonnegMean.kaplan_kolmogorov(x, N, g=0.1), 1)

    x = np.array([1, 1, 1, 1, 1, 1, 1, 0, 0, 0])
    np.testing.assert_almost_equal(TestNonnegMean.kaplan_kolmogorov(x, N, g=0.1), 1.1**-7 * 0.6 * \
        np.prod(np.divide(np.linspace(60, 54.5, 6), np.arange(94, 100))))
    np.testing.assert_almost_equal(TestNonnegMean.kaplan_kolmogorov(x, N, g=0.1, random_order=False), 1)

    x = np.array([1, 1, 1, 0, 1, 1, 1, 1, 1, 0])
    np.testing.assert_almost_equal(TestNonnegMean.kaplan_kolmogorov(x, N, g=0.1), 1.1**-8 * \
        0.1**-1 * 0.6 * np.prod(np.divide(np.array([60, 58.9, 57.8, 57.7, 56.6, 55.5, 54.4, 53.3]), \
            np.arange(92, 100))))
    np.testing.assert_almost_equal(TestNonnegMean.kaplan_kolmogorov(x, N, g=0.1, random_order=False), 1.1**-8 * \
        0.1**-2 * 0.6 * np.prod(np.divide(np.array([60, 58.9, 57.8, 57.7, 56.6, 55.5, 54.4, 53.3, 52.2]), \
            np.arange(91, 100))))


def test_initial_sample_size():
    N_cards = int(10**3)
    margin = 0.1
    risk_limit = 0.05
    risk_function = lambda x: TestNonnegMean.kaplan_kolmogorov(x, N=N_cards, t=1/2, g=0.1)

    n_det = TestNonnegMean.initial_sample_size(risk_function, N_cards, margin=0.1, error_rate=0.001)

    x = 1/(2-margin)*np.ones(69)
    assert TestNonnegMean.kaplan_kolmogorov(x[:len(x)-1], N=N_cards, t=1/2, g=0.1) >= risk_limit
    assert TestNonnegMean.kaplan_kolmogorov(x, N=N_cards, t=1/2, g=0.1) < risk_limit
    assert n_det==len(x)

    n_rand = TestNonnegMean.initial_sample_size(risk_function, N_cards, margin=0.1, error_rate=0.001, reps=100)
    assert n_det == n_rand

    # This tests whether, in a simple example in which null hypothesis is true,
    # the distribution of p-values is dominated by the uniform distribution,
    # that is, Prob(p \le x) \le x, x \in [0, 1].

def test_kaplan_martingale():
    eps = 0.0001  # Generic small value for use when not sure exactly how small it should be.

    # When all the items are ones, estimated p for a mean of 1 should be 1.
    s = np.ones(5)
    np.testing.assert_almost_equal(TestNonnegMean.kaplan_martingale(s, N=100000, t=1, random_order = True)[0],1.0)

    # When t is much smaller than all the sample data, p should be very small.
    # VT: Note I am not sure exactly how small.
    np.testing.assert_array_less(TestNonnegMean.kaplan_martingale(s, N=100000, t=0, random_order = True)[:1],[eps])

    s = [0.6,0.8,1.0,1.2,1.4]
    np.testing.assert_array_less(TestNonnegMean.kaplan_martingale(s, N=100000, t=0, random_order = True)[:1],[eps])

    s = [1, 0, 0, 0, 0, 1, 1, 1, 1]
    np.testing.assert_almost_equal(TestNonnegMean.kaplan_martingale(s, N=10, t=1/2, random_order=True)[0], 1/1.5)
    np.testing.assert_almost_equal(TestNonnegMean.kaplan_martingale(s, N=10, t=1/2, random_order=False)[0], 1)

    s = [0, 0, 0, 0, 1, 1, 1, 1, 1]
    np.testing.assert_almost_equal(TestNonnegMean.kaplan_martingale(s, N=10, t=1/2, random_order=True)[0], 1)
    np.testing.assert_almost_equal(TestNonnegMean.kaplan_martingale(s, N=10, t=1/2, random_order=False)[0], 1)

    s1 = [1, 1, 1, 1, 0, 0, 0, 0, 1]
    s2 = [1, 1, 1, 1, 0, 0, 0, 0, 0.6]
    p1, kmart1 = TestNonnegMean.kaplan_martingale(s1, N=10, t=1/2)
    p2, kmart2 = TestNonnegMean.kaplan_martingale(s2, N=10, t=1/2)
    np.testing.assert_array_equal(kmart1[:len(kmart1)-1], kmart2[:len(kmart2)-1])
    np.testing.assert_almost_equal(p1, p2)

def test_assorter_mean():
    cvr_dict = [{'id': 1, 'votes': {'AvB': {'Alice':True}, 'CvD': {'Dan':True}}},\
            {'id': 2, 'votes': {'AvB': {'Bob':True}, 'CvD': {'Candy':True, 'Dan':True}}},\
            {'id': 3, 'votes': {'AvB': {}, 'CvD': {'Dan':True}}},\
            {'id': 4, 'votes': {'CvD': {'Elvis':True}}},\
            {'id': 5, 'votes': {'AvB': {'Alice':True}, 'CvD': {'Dan':True}}},\
            {'id': 6, 'votes': {'AvB': {'Adam':True}, 'CvD': {'Candy':False}}},\
            {'id': 7, 'votes': {'AvB': {'Alice':True}, 'CvD': {'David':True}}},\
            {'id': 8, 'votes': {'AvB': {'Bob':True}, 'CvD': {'Dan':True}}},\
            {'id': 9, 'votes': {'AvB': {'Alice':True}, 'CvD': {'Candy':True}}},\
            {'id': 'phantom_1', 'votes': {}, 'phantom': True}]
    cvrs = CVR.from_dict(cvr_dict)

    # Simple Majority
    aVb = Assertion("AvB", Assorter(contest="AvB", \
                    assort = lambda c, contest="AvB", winr="Alice", losr="Bob":\
                    (CVR.as_vote(CVR.get_vote_from_cvr("AvB", winr, c)) \
                    - CVR.as_vote(CVR.get_vote_from_cvr("AvB", losr, c)) \
                    + 1)/2, upper_bound = 1))
    np.testing.assert_almost_equal(aVb.assorter_mean(cvrs), 6/10)

    cVd = Assertion("CvD", Assorter(contest="CvD", \
                    assort = lambda c, contest="CvD", winr="Dan", losr="Candy":\
                    (CVR.as_vote(CVR.get_vote_from_cvr("CvD", winr, c)) \
                    - CVR.as_vote(CVR.get_vote_from_cvr("CvD", losr, c)) \
                    + 1)/2, upper_bound = 1))
    np.testing.assert_almost_equal(cVd.assorter_mean(cvrs), 6.5/10)

    # Super-majority: f=2/3
    aVb.assorter.set_assort(lambda c, contest="AvB", winr="Alice", losr="Bob": \
        ((3/2-1) * CVR.as_vote(CVR.get_vote_from_cvr("AvB", winr, c)) \
        - CVR.as_vote(CVR.get_vote_from_cvr("AvB", losr, c)) + 1)/2)
    np.testing.assert_almost_equal(aVb.assorter_mean(cvrs), 5/10)

    cVd.assorter.set_assort(lambda c, contest="CvD", winr="Dan", losr="Candy": \
        ((3/2-1) * CVR.as_vote(CVR.get_vote_from_cvr("CvD", winr, c)) \
        - CVR.as_vote(CVR.get_vote_from_cvr("CvD", losr, c)) + 1)/2)
    np.testing.assert_almost_equal(cVd.assorter_mean(cvrs), 5.25/10)

    # Plurality Election
    winner = ["Alice", "Bob"]
    loser = "Adam"
    aVb.assorter.set_assort(lambda c, contest="AvB", winr=winner[0], losr=loser: \
        (CVR.as_vote(CVR.get_vote_from_cvr("AvB", winr, c)) \
        - CVR.as_vote(CVR.get_vote_from_cvr("AvB", losr, c)) + 1)/2)
    np.testing.assert_almost_equal(aVb.assorter_mean(cvrs), 6.5/10)
    aVb.assorter.set_assort(lambda c, contest="AvB", winr=winner[1], losr=loser: \
        (CVR.as_vote(CVR.get_vote_from_cvr("AvB", winr, c)) \
        - CVR.as_vote(CVR.get_vote_from_cvr("AvB", losr, c)) + 1)/2)
    np.testing.assert_almost_equal(aVb.assorter_mean(cvrs), 5.5/10)

    # Approval voting
    winner = ["Candy", "Dan"]
    loser = "David"
    cVd.assorter.set_assort(lambda c, contest="CvD", winr=winner[0], losr=loser: \
        (CVR.as_vote(CVR.get_vote_from_cvr("CvD", winr, c)) \
        - CVR.as_vote(CVR.get_vote_from_cvr("CvD", losr, c)) + 1)/2)
    np.testing.assert_almost_equal(cVd.assorter_mean(cvrs), 5.5/10)
    cVd.assorter.set_assort(lambda c, contest="CvD", winr=winner[1], losr=loser: \
        (CVR.as_vote(CVR.get_vote_from_cvr("CvD", winr, c)) \
        - CVR.as_vote(CVR.get_vote_from_cvr("CvD", losr, c)) + 1)/2)
    np.testing.assert_almost_equal(cVd.assorter_mean(cvrs), 7/10)

    ## RANKED VOTES
    cvr_dict = [{'id': 1, 'votes': {'mayor': {'Alice': 1, 'Bob': 2, 'Candy': 3, 'Dan': ''}}},\
            {'id': 2, 'votes': {'mayor': {'Alice': 4, 'Bob': 1, 'Candy': 3, 'Dan': 2}}},\
            {'id': 3, 'votes': {'mayor': {'Alice': '', 'Bob': 2, 'Candy': 1, 'Dan': ''}}},\
            {'id': 4, 'votes': {'mayor': {'Alice': 3, 'Bob': '', 'Candy': 2, 'Dan': 1}}},\
            {'id': 5, 'votes': {'mayor': {'Alice': 2, 'Bob': 4, 'Candy': 3, 'Dan': 1}}},\
            {'id': 6, 'votes': {'mayor': {'Alice': '', 'Bob': 2, 'Candy': 3, 'Dan': 1}}},\
            {'id': 6, 'votes': {'mayor': {'Alice': '', 'Bob': '', 'Candy': 1, 'Dan': ''}}}]
    cvrs = CVR.from_dict(cvr_dict)

    # TODO Tests for Winner only, IRV contests

def test_cvr_from_raire():
    raire_cvrs = [['1'],\
                  ["Contest","339","5","15","16","17","18","45"],\
                  ["339","99813_1_1","17"],\
                  ["339","99813_1_3","16"],\
                  ["339","99813_1_6","18","17","15","16"],\
                  ["3","99813_1_6","2"]\
                 ]
    c = CVR.from_raire(raire_cvrs)
    assert len(c) == 3
    assert c[0].id == "99813_1_1"
    assert c[0].votes == {'339': {'17':1}}
    assert c[2].id == "99813_1_6"
    assert c[2].votes == {'339': {'18':1, '17':2, '15':3, '16':4}, '3': {'2':1}} # merges votes?

if __name__ == "__main__":
    test_cvr_from_raire()
    test_cvr_from_dict()
    test_cvr_has_contest()

    test_make_plurality_assertions()
    test_supermajority_assorter()

    test_overstatement()
    test_overstatement_assorter()

    test_rcv_lfunc_wo()
    test_rcv_votefor_cand()
    test_rcv_assorter()

    test_assorter_mean()

    test_kaplan_markov()
    test_kaplan_wald()
    test_kaplan_kolmogorov()
    test_kaplan_martingale()
    test_initial_sample_size()<|MERGE_RESOLUTION|>--- conflicted
+++ resolved
@@ -1066,17 +1066,10 @@
 
             1. If reps is not None, the function uses simulations to estimate the <quantile> quantile
             of sample size required. The simulations use the numpy Mersenne Twister PRNG.
-<<<<<<< HEAD
-
-            2. If reps is None, puts discrepancies into the sample in a deterministic way, starting
-            with a discrepancy in the first item, then including an additional discrepancy after
-            every int(1/error_rate) items in the sample. "Frontloading" the errors should make this
-=======
             
             2. If reps is None, puts discrepancies into the sample in a deterministic way, starting 
             with a discrepancy in the first item if bias_up is true, then including an additional discrepancy after 
             every int(1/error_rate) items in the sample. "Frontloading" the errors (bias_up == True) should make this
->>>>>>> 92a33f18
             _slightly_ conservative on average
 
 
@@ -1126,11 +1119,7 @@
                 j += 1
                 x = clean*np.ones(j)
                 for k in range(j):
-<<<<<<< HEAD
-                    x[k] = one_vote_over if (k+1) % int(1/error_rate) == 0 else x[k]
-=======
                     x[k] = one_vote_over if (k+offset) % int(1/error_rate) == 0 else x[k]                   
->>>>>>> 92a33f18
                 p = risk_function(x)
             sam_size = j
         else:
